/*
 * Licensed under the Apache License, Version 2.0 (the "License");
 * you may not use this file except in compliance with the License.
 * You may obtain a copy of the License at
 *
 *     http://www.apache.org/licenses/LICENSE-2.0
 *
 * Unless required by applicable law or agreed to in writing, software
 * distributed under the License is distributed on an "AS IS" BASIS,
 * WITHOUT WARRANTIES OR CONDITIONS OF ANY KIND, either express or implied.
 * See the License for the specific language governing permissions and
 * limitations under the License.
 */
package com.facebook.presto.sql.analyzer;

import com.google.common.collect.ImmutableMap;
import io.airlift.configuration.testing.ConfigAssertions;
import org.testng.annotations.Test;

import java.util.Map;

import static com.facebook.presto.sql.analyzer.FeaturesConfig.ProcessingOptimization.COLUMNAR_DICTIONARY;
import static com.facebook.presto.sql.analyzer.FeaturesConfig.ProcessingOptimization.DISABLED;
import static com.facebook.presto.sql.analyzer.RegexLibrary.JONI;
import static com.facebook.presto.sql.analyzer.RegexLibrary.RE2J;
import static io.airlift.configuration.testing.ConfigAssertions.assertDeprecatedEquivalence;
import static io.airlift.configuration.testing.ConfigAssertions.assertFullMapping;
import static io.airlift.configuration.testing.ConfigAssertions.assertRecordedDefaults;

public class TestFeaturesConfig
{
    @Test
    public void testDefaults()
    {
        assertRecordedDefaults(ConfigAssertions.recordDefaults(FeaturesConfig.class)
                .setExperimentalSyntaxEnabled(false)
                .setResourceGroupsEnabled(false)
                .setDistributedIndexJoinsEnabled(false)
                .setDistributedJoinsEnabled(true)
                .setColocatedJoinsEnabled(false)
                .setRedistributeWrites(true)
                .setOptimizeMetadataQueries(false)
                .setOptimizeHashGeneration(true)
                .setOptimizeSingleDistinct(true)
                .setPushTableWriteThroughUnion(true)
                .setProcessingOptimization(DISABLED)
                .setDictionaryAggregation(false)
                .setLegacyArrayAgg(false)
                .setRegexLibrary(JONI)
                .setRe2JDfaStatesLimit(Integer.MAX_VALUE)
<<<<<<< HEAD
                .setRe2JDfaRetries(5)
                .setResourceGroupManager(FILE_BASED_RESOURCE_GROUP_MANAGER)
                .setOptimizeDistinctAggregations(false));
=======
                .setRe2JDfaRetries(5));
>>>>>>> ca06d035
    }

    @Test
    public void testExplicitPropertyMappings()
    {
        Map<String, String> propertiesLegacy = new ImmutableMap.Builder<String, String>()
                .put("analyzer.experimental-syntax-enabled", "true")
                .put("experimental.resource-groups-enabled", "true")
                .put("deprecated.legacy-array-agg", "true")
                .put("distributed-index-joins-enabled", "true")
                .put("distributed-joins-enabled", "false")
                .put("colocated-joins-enabled", "true")
                .put("redistribute-writes", "false")
                .put("optimizer.optimize-metadata-queries", "true")
                .put("optimizer.optimize-hash-generation", "false")
                .put("optimizer.optimize-single-distinct", "false")
                .put("optimizer.optimize-distinct-aggregations", "true")
                .put("optimizer.push-table-write-through-union", "false")
                .put("optimizer.processing-optimization", "columnar_dictionary")
                .put("optimizer.dictionary-aggregation", "true")
                .put("regex-library", "RE2J")
                .put("re2j.dfa-states-limit", "42")
                .put("re2j.dfa-retries", "42")
                .build();
        Map<String, String> properties = new ImmutableMap.Builder<String, String>()
                .put("experimental-syntax-enabled", "true")
                .put("experimental.resource-groups-enabled", "true")
                .put("deprecated.legacy-array-agg", "true")
                .put("distributed-index-joins-enabled", "true")
                .put("distributed-joins-enabled", "false")
                .put("colocated-joins-enabled", "true")
                .put("redistribute-writes", "false")
                .put("optimizer.optimize-metadata-queries", "true")
                .put("optimizer.optimize-hash-generation", "false")
                .put("optimizer.optimize-single-distinct", "false")
                .put("optimizer.optimize-distinct-aggregations", "true")
                .put("optimizer.push-table-write-through-union", "false")
                .put("optimizer.processing-optimization", "columnar_dictionary")
                .put("optimizer.dictionary-aggregation", "true")
                .put("regex-library", "RE2J")
                .put("re2j.dfa-states-limit", "42")
                .put("re2j.dfa-retries", "42")
                .build();

        FeaturesConfig expected = new FeaturesConfig()
                .setExperimentalSyntaxEnabled(true)
                .setResourceGroupsEnabled(true)
                .setDistributedIndexJoinsEnabled(true)
                .setDistributedJoinsEnabled(false)
                .setColocatedJoinsEnabled(true)
                .setRedistributeWrites(false)
                .setOptimizeMetadataQueries(true)
                .setOptimizeHashGeneration(false)
                .setOptimizeSingleDistinct(false)
                .setOptimizeDistinctAggregations(true)
                .setPushTableWriteThroughUnion(false)
                .setProcessingOptimization(COLUMNAR_DICTIONARY)
                .setDictionaryAggregation(true)
                .setLegacyArrayAgg(true)
                .setRegexLibrary(RE2J)
                .setRe2JDfaStatesLimit(42)
                .setRe2JDfaRetries(42);

        assertFullMapping(properties, expected);
        assertDeprecatedEquivalence(FeaturesConfig.class, properties, propertiesLegacy);
    }
}<|MERGE_RESOLUTION|>--- conflicted
+++ resolved
@@ -48,13 +48,8 @@
                 .setLegacyArrayAgg(false)
                 .setRegexLibrary(JONI)
                 .setRe2JDfaStatesLimit(Integer.MAX_VALUE)
-<<<<<<< HEAD
                 .setRe2JDfaRetries(5)
-                .setResourceGroupManager(FILE_BASED_RESOURCE_GROUP_MANAGER)
                 .setOptimizeDistinctAggregations(false));
-=======
-                .setRe2JDfaRetries(5));
->>>>>>> ca06d035
     }
 
     @Test
@@ -90,7 +85,6 @@
                 .put("optimizer.optimize-metadata-queries", "true")
                 .put("optimizer.optimize-hash-generation", "false")
                 .put("optimizer.optimize-single-distinct", "false")
-                .put("optimizer.optimize-distinct-aggregations", "true")
                 .put("optimizer.push-table-write-through-union", "false")
                 .put("optimizer.processing-optimization", "columnar_dictionary")
                 .put("optimizer.dictionary-aggregation", "true")
