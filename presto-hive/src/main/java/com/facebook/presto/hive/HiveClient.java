--- conflicted
+++ resolved
@@ -87,13 +87,10 @@
 import java.io.IOException;
 import java.util.ArrayList;
 import java.util.Collection;
-<<<<<<< HEAD
 import java.util.Collections;
 import java.util.HashMap;
 import java.util.HashSet;
 
-=======
->>>>>>> 921fa72e
 import java.util.Iterator;
 import java.util.List;
 import java.util.Map;
@@ -284,17 +281,14 @@
         this.hiveStorageFormat = hiveStorageFormat;
         this.typeManager = checkNotNull(typeManager, "typeManager is null");
 
-<<<<<<< HEAD
-        HiveFSUtils.initialize(hdfsEnvironment.getConfiguration());
-        this.insertS3TempEnabled = insertS3TempEnabled;
-=======
         if (!allowCorruptWritesForTesting && !timeZone.equals(DateTimeZone.getDefault())) {
             log.warn("Hive writes are disabled. " +
                             "To write data to Hive, your JVM timezone must match the Hive storage timezone. " +
                             "Add -Duser.timezone=%s to your JVM arguments",
                     timeZone.getID());
         }
->>>>>>> 921fa72e
+        HiveFSUtils.initialize(hdfsEnvironment.getConfiguration());
+        this.insertS3TempEnabled = insertS3TempEnabled;
     }
 
     public HiveMetastore getMetastore()
@@ -873,7 +867,9 @@
     @Override
     public ConnectorInsertTableHandle beginInsert(ConnectorSession session, ConnectorTableHandle tableHandle)
     {
-<<<<<<< HEAD
+        checkArgument(allowCorruptWritesForTesting || timeZone.equals(DateTimeZone.getDefault()),
+                "To write Hive data, your JVM timezone must match the Hive storage timezone. Add -Duser.timezone=%s to your JVM arguments",
+                timeZone.getID());
         List<Boolean> partitionBitmap = null;
 
         ImmutableList.Builder<String> columnNames = ImmutableList.builder();
@@ -971,13 +967,6 @@
                     serdeParameters,
                     partitionBitmap,
                     filePrefix);
-=======
-        checkArgument(allowCorruptWritesForTesting || timeZone.equals(DateTimeZone.getDefault()),
-                "To write Hive data, your JVM timezone must match the Hive storage timezone. Add -Duser.timezone=%s to your JVM arguments",
-                timeZone.getID());
-
-        throw new UnsupportedOperationException();
->>>>>>> 921fa72e
     }
 
     @Override
