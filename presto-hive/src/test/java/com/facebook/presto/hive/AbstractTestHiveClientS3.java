/*
 * Licensed under the Apache License, Version 2.0 (the "License");
 * you may not use this file except in compliance with the License.
 * You may obtain a copy of the License at
 *
 *     http://www.apache.org/licenses/LICENSE-2.0
 *
 * Unless required by applicable law or agreed to in writing, software
 * distributed under the License is distributed on an "AS IS" BASIS,
 * WITHOUT WARRANTIES OR CONDITIONS OF ANY KIND, either express or implied.
 * See the License for the specific language governing permissions and
 * limitations under the License.
 */
package com.facebook.presto.hive;

import com.facebook.presto.hive.metastore.CachingHiveMetastore;
import com.facebook.presto.hive.shaded.org.apache.thrift.TException;
import com.facebook.presto.spi.ColumnMetadata;
import com.facebook.presto.spi.ConnectorColumnHandle;
import com.facebook.presto.spi.ConnectorPageSource;
import com.facebook.presto.spi.ConnectorPageSourceProvider;
import com.facebook.presto.spi.ConnectorPartitionResult;
import com.facebook.presto.spi.ConnectorSession;
import com.facebook.presto.spi.ConnectorSplit;
import com.facebook.presto.spi.ConnectorSplitSource;
import com.facebook.presto.spi.ConnectorTableHandle;
import com.facebook.presto.spi.ConnectorTableMetadata;
import com.facebook.presto.spi.RecordSink;
import com.facebook.presto.spi.SchemaTableName;
import com.facebook.presto.spi.TupleDomain;
import com.facebook.presto.testing.MaterializedResult;
import com.facebook.presto.testing.MaterializedRow;
import com.facebook.presto.type.TypeRegistry;
import com.facebook.presto.spi.type.StandardTypes;
import com.google.common.base.Throwables;
import com.google.common.collect.ImmutableList;
import com.google.common.collect.ImmutableMap;
import com.google.common.net.HostAndPort;
import org.apache.hadoop.fs.FileSystem;
import org.apache.hadoop.fs.Path;
import org.apache.hadoop.hive.metastore.api.Database;
import org.apache.hadoop.hive.metastore.api.NoSuchObjectException;
import org.apache.hadoop.hive.metastore.api.Table;
import org.testng.annotations.AfterClass;
import org.testng.annotations.BeforeClass;
import org.testng.annotations.Test;

import java.util.List;
import java.util.Locale;
import java.util.Map;
import java.util.UUID;
import java.util.concurrent.ExecutorService;

import static com.facebook.presto.hadoop.HadoopFileStatus.isDirectory;
import static com.facebook.presto.hive.HiveTestUtils.DEFAULT_HIVE_RECORD_CURSOR_PROVIDERS;
import static com.facebook.presto.hive.HiveTestUtils.TYPE_MANAGER;
import static com.facebook.presto.hive.HiveTestUtils.getTypes;
import static com.facebook.presto.hive.util.Types.checkType;
import static com.facebook.presto.spi.type.BigintType.BIGINT;
import static com.facebook.presto.spi.type.TimeZoneKey.UTC_KEY;
import static com.facebook.presto.testing.MaterializedResult.materializeSourceDataStream;
import static com.google.common.base.Preconditions.checkArgument;
import static com.google.common.collect.Iterables.getOnlyElement;
import static com.google.common.util.concurrent.MoreExecutors.sameThreadExecutor;
import static io.airlift.concurrent.Threads.daemonThreadsNamed;
import static java.util.concurrent.Executors.newCachedThreadPool;
import static org.testng.Assert.assertEquals;
import static org.testng.Assert.assertFalse;
import static org.testng.Assert.assertTrue;

@Test(groups = "hive-s3")
public abstract class AbstractTestHiveClientS3 extends AbstractTestHiveClient
{
    private static final ConnectorSession SESSION = new ConnectorSession("user", "test", "default", "default", UTC_KEY, Locale.ENGLISH, null, null);

    protected String database;
    protected SchemaTableName tableS3;
    protected SchemaTableName temporaryCreateTable;

    protected HdfsEnvironment hdfsEnvironment;
    protected TestingHiveMetastore metastoreClient;
    protected HiveClient client;
    protected ConnectorPageSourceProvider pageSourceProvider;
    private ExecutorService executor;

    @BeforeClass
    public void setUp()
            throws Exception
    {
        executor = newCachedThreadPool(daemonThreadsNamed("hive-%s"));
    }

    @AfterClass
    public void tearDown()
            throws Exception
    {
        if (executor != null) {
            executor.shutdownNow();
            executor = null;
        }
    }

    protected void setupHive(String databaseName)
    {
        String connectorId = "hive-test";
        database = databaseName;
        tableS3 = new SchemaTableName(database, "presto_test_s3");

        String random = UUID.randomUUID().toString().toLowerCase().replace("-", "");
        temporaryCreateTable = new SchemaTableName(database, "tmp_presto_test_create_s3_" + random);

        insertTableDestination = new SchemaTableName(database, "presto_insert_destination_s3");
        insertTablePartitionedDestination = new SchemaTableName(database, "presto_insert_destination_partitioned_s3");

        dsColumn = new HiveColumnHandle(connectorId, "ds", 0, HiveType.HIVE_STRING, StandardTypes.VARCHAR, -1, true);
        dummyColumn = new HiveColumnHandle(connectorId, "dummy", 2, HiveType.HIVE_INT, StandardTypes.BIGINT, -1, true);
    }

    protected void setup(String host, int port, String databaseName, String awsAccessKey, String awsSecretKey, String writableBucket)
    {
        setupHive(databaseName);

        HiveClientConfig hiveClientConfig = new HiveClientConfig()
                .setS3AwsAccessKey(awsAccessKey)
                .setS3AwsSecretKey(awsSecretKey);

        String proxy = System.getProperty("hive.metastore.thrift.client.socks-proxy");
        if (proxy != null) {
            hiveClientConfig.setMetastoreSocksProxy(HostAndPort.fromString(proxy));
        }

        HiveCluster hiveCluster = new TestingHiveCluster(hiveClientConfig, host, port);
        ExecutorService executor = newCachedThreadPool(daemonThreadsNamed("hive-s3-%s"));

        hdfsEnvironment = new HdfsEnvironment(new HdfsConfiguration(hiveClientConfig));
        metastoreClient = new TestingHiveMetastore(hiveCluster, executor, hiveClientConfig, writableBucket);
        client = new HiveClient(
                new HiveConnectorId("hive-test"),
                hiveClientConfig,
                metastoreClient,
                new NamenodeStats(),
                new HdfsEnvironment(new HdfsConfiguration(hiveClientConfig)),
                new HadoopDirectoryLister(),
                sameThreadExecutor(),
                new TypeRegistry());

<<<<<<< HEAD
         metadata = client;
         splitManager = client;
         recordSetProvider = client;
         recordSinkProvider = client;
         tableOwner = "presto_test";
         super.metastoreClient = metastoreClient;
=======
        pageSourceProvider = new HivePageSourceProvider(hiveClientConfig, hdfsEnvironment, DEFAULT_HIVE_RECORD_CURSOR_PROVIDERS, TYPE_MANAGER);
>>>>>>> 921fa72e
    }

    @Test
    public void testGetRecordsS3()
            throws Exception
    {
        ConnectorTableHandle table = getTableHandle(tableS3);
        List<ConnectorColumnHandle> columnHandles = ImmutableList.copyOf(client.getColumnHandles(table).values());
        Map<String, Integer> columnIndex = indexColumns(columnHandles);

        ConnectorPartitionResult partitionResult = client.getPartitions(table, TupleDomain.<ConnectorColumnHandle>all());
        assertEquals(partitionResult.getPartitions().size(), 1);
        ConnectorSplitSource splitSource = client.getPartitionSplits(table, partitionResult.getPartitions());

        long sum = 0;

        for (ConnectorSplit split : getAllSplits(splitSource)) {
            try (ConnectorPageSource pageSource = pageSourceProvider.createPageSource(split, columnHandles)) {
                MaterializedResult result = materializeSourceDataStream(SESSION, pageSource, getTypes(columnHandles));

                for (MaterializedRow row : result) {
                    sum += (Long) row.getField(columnIndex.get("t_bigint"));
                }
            }
        }
        assertEquals(sum, 78300);
    }

    @Test
    public void testGetFileStatus()
            throws Exception
    {
        Path basePath = new Path("s3://presto-test-hive/");
        Path tablePath = new Path(basePath, "presto_test_s3");
        Path filePath = new Path(tablePath, "test1.csv");
        FileSystem fs = hdfsEnvironment.getFileSystem(basePath);

        assertTrue(isDirectory(fs.getFileStatus(basePath)));
        assertTrue(isDirectory(fs.getFileStatus(tablePath)));
        assertFalse(isDirectory(fs.getFileStatus(filePath)));
        assertFalse(fs.exists(new Path(basePath, "foo")));
    }

    @Test
    public void testTableCreation()
            throws Exception
    {
        try {
            doCreateTable(temporaryCreateTable, "presto_test");
        }
        finally {
            dropTable(temporaryCreateTable);
        }
    }

    private void doCreateTable(SchemaTableName tableName, String tableOwner)
            throws Exception
    {
        // begin creating the table
        List<ColumnMetadata> columns = ImmutableList.<ColumnMetadata>builder()
                .add(new ColumnMetadata("id", BIGINT, 1, false))
                .build();

        ConnectorTableMetadata tableMetadata = new ConnectorTableMetadata(tableName, columns, tableOwner);
        HiveOutputTableHandle outputHandle = client.beginCreateTable(SESSION, tableMetadata);

        // write the records
        RecordSink sink = client.getRecordSink(outputHandle);

        sink.beginRecord(1);
        sink.appendLong(1);
        sink.finishRecord();

        sink.beginRecord(1);
        sink.appendLong(3);
        sink.finishRecord();

        sink.beginRecord(1);
        sink.appendLong(2);
        sink.finishRecord();

        String fragment = sink.commit();

        // commit the table
        client.commitCreateTable(outputHandle, ImmutableList.of(fragment));

        // Hack to work around the metastore not being configured for S3.
        // The metastore tries to validate the location when creating the
        // table, which fails without explicit configuration for S3.
        // We work around that by using a dummy location when creating the
        // table and update it here to the correct S3 location.
        metastoreClient.updateTableLocation(database, tableName.getTableName(), outputHandle.getTargetPath());

        // load the new table
        ConnectorTableHandle tableHandle = getTableHandle(tableName);
        List<ConnectorColumnHandle> columnHandles = ImmutableList.copyOf(client.getColumnHandles(tableHandle).values());

        // verify the data
        ConnectorPartitionResult partitionResult = client.getPartitions(tableHandle, TupleDomain.<ConnectorColumnHandle>all());
        assertEquals(partitionResult.getPartitions().size(), 1);
        ConnectorSplitSource splitSource = client.getPartitionSplits(tableHandle, partitionResult.getPartitions());
        ConnectorSplit split = getOnlyElement(getAllSplits(splitSource));

        try (ConnectorPageSource pageSource = pageSourceProvider.createPageSource(split, columnHandles)) {
            MaterializedResult result = materializeSourceDataStream(SESSION, pageSource, getTypes(columnHandles));
            assertEquals(result.getRowCount(), 3);

            MaterializedRow row;

            row = result.getMaterializedRows().get(0);
            assertEquals(row.getField(0), 1L);

            row = result.getMaterializedRows().get(1);
            assertEquals(row.getField(0), 2L);

            row = result.getMaterializedRows().get(2);
            assertEquals(row.getField(0), 3L);
        }
    }

    private void dropTable(SchemaTableName table)
    {
        try {
            metastoreClient.dropTable(table.getSchemaName(), table.getTableName());
        }
        catch (RuntimeException e) {
            // this usually occurs because the table was not created
        }
    }

    private ConnectorTableHandle getTableHandle(SchemaTableName tableName)
    {
        ConnectorTableHandle handle = client.getTableHandle(SESSION, tableName);
        checkArgument(handle != null, "table not found: %s", tableName);
        return handle;
    }

    private static List<ConnectorSplit> getAllSplits(ConnectorSplitSource source)
            throws InterruptedException
    {
        ImmutableList.Builder<ConnectorSplit> splits = ImmutableList.builder();
        while (!source.isFinished()) {
            splits.addAll(source.getNextBatch(1000));
        }
        return splits.build();
    }

    private static ImmutableMap<String, Integer> indexColumns(List<ConnectorColumnHandle> columnHandles)
    {
        ImmutableMap.Builder<String, Integer> index = ImmutableMap.builder();
        int i = 0;
        for (ConnectorColumnHandle columnHandle : columnHandles) {
            HiveColumnHandle hiveColumnHandle = checkType(columnHandle, HiveColumnHandle.class, "columnHandle");
            index.put(hiveColumnHandle.getName(), i);
            i++;
        }
        return index.build();
    }

    private static class TestingHiveMetastore
            extends CachingHiveMetastore
    {
        private final String writableBucket;

        public TestingHiveMetastore(HiveCluster hiveCluster, ExecutorService executor, HiveClientConfig hiveClientConfig, String writableBucket)
        {
            super(hiveCluster, executor, hiveClientConfig);
            this.writableBucket = writableBucket;
        }

        @Override
        public Database getDatabase(String databaseName)
                throws NoSuchObjectException
        {
            Database database = super.getDatabase(databaseName);
            database.setLocationUri("s3://" + writableBucket + "/");
            return database;
        }

        @Override
        public void createTable(Table table)
        {
            // hack to work around the metastore not being configured for S3
            table.getSd().setLocation("/");
            super.createTable(table);
        }

        @Override
        public void dropTable(String databaseName, String tableName)
        {
            try {
                // hack to work around the metastore not being configured for S3
                Table table = getTable(databaseName, tableName);
                table.getSd().setLocation("/");
                try (HiveMetastoreClient client = clientProvider.createMetastoreClient()) {
                    client.alter_table(databaseName, tableName, table);
                    client.drop_table(databaseName, tableName, false);
                }
            }
            catch (TException e) {
                throw Throwables.propagate(e);
            }
        }

        public void updateTableLocation(String databaseName, String tableName, String location)
        {
            try {
                Table table = getTable(databaseName, tableName);
                table.getSd().setLocation(location);
                try (HiveMetastoreClient client = clientProvider.createMetastoreClient()) {
                    client.alter_table(databaseName, tableName, table);
                }
            }
            catch (TException e) {
                throw Throwables.propagate(e);
            }
        }
    }
}<|MERGE_RESOLUTION|>--- conflicted
+++ resolved
@@ -144,16 +144,12 @@
                 sameThreadExecutor(),
                 new TypeRegistry());
 
-<<<<<<< HEAD
-         metadata = client;
-         splitManager = client;
-         recordSetProvider = client;
-         recordSinkProvider = client;
-         tableOwner = "presto_test";
-         super.metastoreClient = metastoreClient;
-=======
+        metadata = client;
+        splitManager = client;
+        recordSinkProvider = client;
+        tableOwner = "presto_test";
+        super.metastoreClient = metastoreClient;
         pageSourceProvider = new HivePageSourceProvider(hiveClientConfig, hdfsEnvironment, DEFAULT_HIVE_RECORD_CURSOR_PROVIDERS, TYPE_MANAGER);
->>>>>>> 921fa72e
     }
 
     @Test
